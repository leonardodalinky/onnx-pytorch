--- conflicted
+++ resolved
@@ -250,12 +250,7 @@
                       default=None,
                       type=str,
                       required=not debug,
-<<<<<<< HEAD
                       help="The ONNX model path.")
-
-=======
-                      help="The onnx model path.")
->>>>>>> a9de01cc
   parser.add_argument("--output_dir",
                       default=None,
                       type=str,
